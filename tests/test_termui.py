--- conflicted
+++ resolved
@@ -81,11 +81,7 @@
 def test_secho(runner):
     with runner.isolation() as outstreams:
         click.secho(None, nl=False)
-<<<<<<< HEAD
         bytes = outstreams[0].getvalue()
-        assert bytes == b''
-=======
-        bytes = out.getvalue()
         assert bytes == b''
 
 
@@ -124,5 +120,4 @@
     assert ' 25%  00:00:03' in lines[1]
     assert ' 50%  00:00:02' in lines[2]
     assert ' 75%  00:00:01' in lines[3]
-    assert '100%          ' in lines[4]
->>>>>>> 8780a763
+    assert '100%          ' in lines[4]